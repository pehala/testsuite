--- conflicted
+++ resolved
@@ -20,21 +20,21 @@
 
 
 @pytest.fixture(scope="module")
-def resource_owner_auth(keycloak):
+def resource_owner_auth(keycloak, blame):
     """
     Auth for user who owns the protected resource, a.k.a. "owner" user.
     The "uma_protection" client role is assigned to the user so that they are allowed to create protected resources.
     """
-    owner = keycloak.realm.create_user("owner", "owner")
+    owner = keycloak.realm.create_user(blame("owner"), "owner")
     role = keycloak.realm.admin.get_client_role(client_id=keycloak.client.client_id, role_name="uma_protection")
     keycloak.realm.admin.assign_client_role(user_id=owner.user_id, client_id=keycloak.client.client_id, roles=[role])
     return HttpxOidcClientAuth.from_user(keycloak.get_token(owner.username, owner.password), owner)
 
 
 @pytest.fixture(scope="module")
-def requester_auth(keycloak):
+def requester_auth(keycloak, blame):
     """Auth for user who requests the access to the protected resource, a.k.a. "requester" user"""
-    requester = keycloak.realm.create_user("requester", "requester")
+    requester = keycloak.realm.create_user(blame("requester"), "requester")
     return HttpxOidcClientAuth.from_user(keycloak.get_token(requester.username, requester.password), requester)
 
 
@@ -116,42 +116,6 @@
 
 
 @pytest.fixture(scope="module")
-<<<<<<< HEAD
-=======
-def resource_owner_auth(keycloak, blame):
-    """
-    Auth for user who owns the protected resource, a.k.a. "owner" user.
-    The "uma_protection" client role is assigned to the user so that they are allowed to create protected resources.
-    """
-    owner = keycloak.realm.create_user(blame("owner"), "owner")
-    role = keycloak.realm.admin.get_client_role(client_id=keycloak.client.client_id, role_name="uma_protection")
-    keycloak.realm.admin.assign_client_role(user_id=owner.user_id, client_id=keycloak.client.client_id, roles=[role])
-    return HttpxOidcClientAuth.from_user(keycloak.get_token(owner.username, owner.password), owner)
-
-
-@pytest.fixture(scope="module")
-def requester_auth(keycloak, blame):
-    """Auth for user who requests the access to the protected resource, a.k.a. "requester" user"""
-    requester = keycloak.realm.create_user(blame("requester"), "requester")
-    return HttpxOidcClientAuth.from_user(keycloak.get_token(requester.username, requester.password), requester)
-
-
-@pytest.fixture(scope="module")
-def owner_uma(keycloak, resource_owner_auth):
-    """UMA client used to create a protected resource and assign permissions for "requester" to access it."""
-    keycloak_connection = KeycloakOpenIDConnection(
-        server_url=keycloak.server_url,
-        client_id=keycloak.client_name,
-        client_secret_key=keycloak.client.secret,
-        username=resource_owner_auth.username,
-        password=resource_owner_auth.password,
-        realm_name=keycloak.realm_name,
-    )
-    return KeycloakUMA(keycloak_connection)
-
-
-@pytest.fixture(scope="module")
->>>>>>> bc828f1f
 def protected_resource(owner_uma, resource_owner_auth):
     """
     Protected resource created by and owned by "owner" user
